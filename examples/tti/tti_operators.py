--- conflicted
+++ resolved
@@ -22,13 +22,9 @@
     """
     def __init__(self, model, src, damp, data, time_order=2, spc_order=4, save=False,
                  trigonometry='normal', **kwargs):
-<<<<<<< HEAD
         nt, nrec = data.shape
         nt, nsrc = src.shape
 
-=======
-        nrec, nt = data.shape
->>>>>>> 95bb52c3
         dt = model.get_critical_dt()
         u = TimeData(name="u", shape=model.get_shape_comp(),
                      time_dim=nt, time_order=time_order,
@@ -44,13 +40,10 @@
 
         parm = [m, damp, u, v]
 
-<<<<<<< HEAD
         source = SourceLike(name="src", npoint=nsrc, nt=nt, dt=dt, h=model.get_spacing(),
                             coordinates=src.receiver_coords, ndim=len(damp.shape),
                             dtype=damp.dtype, nbpml=model.nbpml)
         source.data[:] = src.traces[:]
-=======
->>>>>>> 95bb52c3
         if model.epsilon is not None:
             epsilon = DenseData(name="epsilon", shape=model.get_shape_comp(),
                                 dtype=damp.dtype)
@@ -113,19 +106,11 @@
             else:
                 return Bhaskarasin(angle + 1.5708)
 
-<<<<<<< HEAD
+        s, h = symbols('s h')
+
         ccos = Bhaskaracos if trigonometry == 'Bhaskara' else cos
         ssin = Bhaskarasin if trigonometry == 'Bhaskara' else sin
 
-        s, h = symbols('s h')
-
-=======
-        s, h = symbols('s h')
-
-        ccos = Bhaskaracos if trigonometry == 'Bhaskara' else cos
-        ssin = Bhaskarasin if trigonometry == 'Bhaskara' else sin
-
->>>>>>> 95bb52c3
         ang0 = ccos(theta)
         ang1 = ssin(theta)
         spc_brd = spc_order
@@ -133,10 +118,6 @@
         if len(m.shape) == 3:
             ang2 = ccos(phi)
             ang3 = ssin(phi)
-<<<<<<< HEAD
-=======
-
->>>>>>> 95bb52c3
             Gyp = (ang3 * u.dx - ang2 * u.dyr)
             Gyy = (-first_derivative(Gyp, ang3, dim=x, side=centered, order=spc_brd) -
                    first_derivative(Gyp, ang2, dim=y, side=left, order=spc_brd))
@@ -168,14 +149,8 @@
                     first_derivative(Gzr2, ang1,
                                      ang3, dim=y, side=centered, order=spc_brd) -
                     first_derivative(Gzr2, ang0, dim=z, side=centered, order=spc_brd))
-<<<<<<< HEAD
             Hp = -(.5 * Gxx + .5 * Gxx2 + .5 * Gyy + .5 * Gyy2)
             Hzr = -(.5 * Gzz + .5 * Gzz2)
-=======
-            Hp = -(.5*Gxx + .5*Gxx2 + .5*Gyy + .5*Gyy2)
-            Hzr = -(.5*Gzz + .5 * Gzz2)
-
->>>>>>> 95bb52c3
         else:
             Gx1p = (ang0 * u.dxr - ang1 * u.dy)
             Gz1r = (ang1 * v.dxr + ang0 * v.dy)
@@ -190,7 +165,6 @@
             Gx2p = (ang0 * u.dx - ang1 * u.dyr)
             Gz2r = (ang1 * v.dx + ang0 * v.dyr)
             Gxx2 = (-first_derivative(Gx2p * ang0, dim=x,
-<<<<<<< HEAD
                                       side=centered, order=spc_brd) -
                     first_derivative(Gx2p * ang1, dim=y,
                                      side=left, order=spc_brd))
@@ -198,16 +172,6 @@
                                       side=centered, order=spc_brd) +
                     first_derivative(Gz2r * ang0, dim=y,
                                      side=left, order=spc_brd))
-=======
-                    side=centered, order=spc_brd) -
-                    first_derivative(Gx2p * ang1, dim=y,
-                    side=left, order=spc_brd))
-            Gzz2 = (-first_derivative(Gz2r * ang1, dim=x,
-                    side=centered, order=spc_brd) +
-                    first_derivative(Gz2r * ang0, dim=y,
-                    side=left, order=spc_brd))
-
->>>>>>> 95bb52c3
             Hp = -(.5 * Gxx1 + .5 * Gxx2)
             Hzr = -(.5 * Gzz1 + .5 * Gzz2)
 
@@ -241,7 +205,6 @@
         self.propagator.add_devito_param(source)
         self.propagator.add_devito_param(source.coordinates)
         self.propagator.add_devito_param(rec)
-<<<<<<< HEAD
         self.propagator.add_devito_param(rec.coordinates)
 
 
@@ -367,7 +330,4 @@
 
         # Insert source and receiver terms post-hoc
         self.propagator.time_loop_stencils_b = src.add(m, u)
-        self.propagator.time_loop_stencils_a = rec.read(U)
-=======
-        self.propagator.add_devito_param(rec.coordinates)
->>>>>>> 95bb52c3
+        self.propagator.time_loop_stencils_a = rec.read(U)