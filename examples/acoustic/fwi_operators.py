--- conflicted
+++ resolved
@@ -204,10 +204,6 @@
         subs = {s: dt, h: model.get_spacing()}
         # Add Gradient-specific updates. The dt2 is currently hacky
         #  as it has to match the cyclic indices
-<<<<<<< HEAD
-        gradient_update = Eq(grad, grad - u.dt2*v.forward)
-=======
->>>>>>> 7c6cf41b
         stencils = [gradient_update, Eq(v.backward, stencil)]
 
         # Receiver initialization
@@ -262,12 +258,6 @@
         s, h = symbols('s h')
 
         # Derive stencils from symbolic equation
-<<<<<<< HEAD
-        first_eqn = m * u.dt2 - u.laplace + damp * u.dt
-        first_stencil = solve(first_eqn, u.forward)[0]
-        second_eqn = m * U.dt2 - U.laplace + damp * U.dt - dm * u.dt2
-        second_stencil = solve(second_eqn, U.forward)[0]
-=======
         if time_order == 2:
             laplacianu = u.laplace
             biharmonicu = 0
@@ -282,7 +272,6 @@
             dt = 1.73 * model.get_critical_dt()
             # first_eqn = m * u.dt2 - u.laplace + damp * u.dt
             # second_eqn = m * U.dt2 - U.laplace - dm* u.dt2 + damp * U.dt
->>>>>>> 7c6cf41b
 
         stencil1 = 1.0 / (2.0 * m + s * damp) * \
             (4.0 * m * u + (s * damp - 2.0 * m) *
@@ -294,10 +283,6 @@
         # Add substitutions for spacing (temporal and spatial)
         subs = {s: dt, h: model.get_spacing()}
         # Add Born-specific updates and resets
-<<<<<<< HEAD
-        stencils = [Eq(u.forward, first_stencil), Eq(U.forward, second_stencil)]
-        super(BornOperator, self).__init__(src.nt, m.shape,
-=======
         stencils = [Eq(u.forward, stencil1), Eq(U.forward, stencil2)]
 
         rec = SourceLike(name="rec", npoint=nrec, nt=nt, dt=dt, h=model.get_spacing(),
@@ -309,7 +294,6 @@
         source.data[:] = src.traces[:]
 
         super(BornOperator, self).__init__(nt, m.shape,
->>>>>>> 7c6cf41b
                                            stencils=stencils,
                                            subs=[subs, subs],
                                            spc_border=max(spc_order, 2),
