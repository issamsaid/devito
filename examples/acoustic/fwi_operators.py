--- conflicted
+++ resolved
@@ -1,8 +1,4 @@
-<<<<<<< HEAD
 from sympy import Eq, expand, solve, symbols
-=======
-from sympy import Eq, symbols
->>>>>>> 7c6cf41b
 
 from devito.dimension import t
 from devito.interfaces import DenseData, TimeData
@@ -11,21 +7,33 @@
 
 
 class ForwardOperator(Operator):
+    """
+    Class to setup the forward modelling operator in an acoustic media
+
+    :param model: IGrid() object containing the physical parameters
+    :param src: None ot IShot() (not currently supported properly)
+    :param damp: Dampening coeeficents for the ABCs
+    :param data: IShot() object containing the acquisition geometry and field data
+    :param: time_order: Time discretization order
+    :param: spc_order: Space discretization order
+    :param save : Saving flag, True saves all time steps, False only the three
+     required for the time marching scheme
+    """
     def __init__(self, model, src, damp, data, time_order=2, spc_order=6,
                  save=False, **kwargs):
         nt, nrec = data.shape
         nt, nsrc = src.shape
-<<<<<<< HEAD
-        dt = model.get_critical_dt()
-=======
-        s, h = symbols('s h')
->>>>>>> 7c6cf41b
+        dt = model.get_critical_dt()
+        nt, nrec = data.shape
+        nt, nsrc = src.shape
+        s, h = symbols('s h')
         u = TimeData(name="u", shape=model.get_shape_comp(), time_dim=nt,
                      time_order=time_order, space_order=spc_order, save=save,
                      dtype=damp.dtype)
         m = DenseData(name="m", shape=model.get_shape_comp(), dtype=damp.dtype)
         m.data[:] = model.padm()
         u.pad_time = save
+        # Receiver initialization
         rec = SourceLike(name="rec", npoint=nrec, nt=nt, dt=dt, h=model.get_spacing(),
                          coordinates=data.receiver_coords, ndim=len(damp.shape),
                          dtype=damp.dtype, nbpml=model.nbpml)
@@ -33,7 +41,6 @@
                             coordinates=src.receiver_coords, ndim=len(damp.shape),
                             dtype=damp.dtype, nbpml=model.nbpml)
         source.data[:] = src.traces[:]
-<<<<<<< HEAD
         if model.rho is not None:
             rho = DenseData(name="rho", shape=model.get_shape_comp(),
                             dtype=damp.dtype, space_order=spc_order)
@@ -57,14 +64,11 @@
                           u.backward + 2.0 * s**2 * Lap))
         # Add substitutions for spacing (temporal and spatial)
         subs = {s: dt, h: model.get_spacing()}
-=======
-
->>>>>>> 7c6cf41b
         super(ForwardOperator, self).__init__(nt, m.shape,
                                               stencils=Eq(u.forward, stencil),
                                               subs=subs,
-                                              spc_border=spc_order/2,
-                                              time_order=time_order,
+                                              spc_border=max(spc_order, 2),
+                                              time_order=2,
                                               forward=True,
                                               dtype=m.dtype,
                                               input_params=parm,
@@ -73,18 +77,13 @@
         # Insert source and receiver terms post-hoc
         self.input_params += [source, source.coordinates, rec, rec.coordinates]
         self.output_params += [rec]
-<<<<<<< HEAD
         self.propagator.time_loop_stencils_a = rec.read(u) + source.add(m, u)
-=======
-        self.propagator.time_loop_stencils_a = source.add(m, u) + rec.read(u)
->>>>>>> 7c6cf41b
         self.propagator.add_devito_param(source)
         self.propagator.add_devito_param(source.coordinates)
         self.propagator.add_devito_param(rec)
         self.propagator.add_devito_param(rec.coordinates)
 
 
-<<<<<<< HEAD
 class AOperator(Operator):
     def __init__(self, model, u, damp, time_order=2, spc_order=6,
                  **kwargs):
@@ -112,23 +111,6 @@
         # Derive stencil from symbolic equation
         eqn = m / rho * u.dt2 - Lap + damp * u.dt
         # Add substitutions for spacing (temporal and spatial)
-=======
-class AdjointOperator(Operator):
-    """
-    Class to setup the adjoint modelling operator in an acoustic media
-
-    :param model: IGrid() object containing the physical parameters
-    :param src: None ot IShot() (not currently supported properly)
-    :param damp: Dampening coeeficents for the ABCs
-    :param data: IShot() object containing the acquisition geometry and field data
-    :param: recin : receiver data for the adjoint source
-    :param: time_order: Time discretization order
-    :param: spc_order: Space discretization order
-    """
-    def __init__(self, model, damp, data, src, recin,
-                 time_order=2, spc_order=6, **kwargs):
-        nt, nrec = data.shape
->>>>>>> 7c6cf41b
         s, h = symbols('s h')
         subs = {s: dt, h: model.get_spacing()}
         super(AOperator, self).__init__(u.shape[0]-2, m.shape,
@@ -152,32 +134,6 @@
         m = DenseData(name="m", shape=model.get_shape_comp(), dtype=damp.dtype)
         m.data[:] = model.padm()
         v.pad_time = False
-<<<<<<< HEAD
-=======
-        # Derive stencil from symbolic equation
-        if time_order == 2:
-            laplacian = v.laplace
-            biharmonic = 0
-            # PDE for information
-            # eqn = m * v.dt2 - laplacian - damp * v.dt
-            dt = model.get_critical_dt()
-        else:
-            laplacian = v.laplace
-            biharmonic = v.laplace2(1/m)
-            # PDE for information
-            # eqn = m * v.dt2 - laplacian - s**2 / 12 * biharmonic + damp * v.dt
-            dt = 1.73 * model.get_critical_dt()
-
-        # Create the stencil by hand instead of calling numpy solve for speed purposes
-        # Simple linear solve of a v(t+dt) + b u(t) + c v(t-dt) = L for v(t-dt)
-        stencil = 1 / (2 * m + s * damp) * \
-            (4 * m * v + (s * damp - 2 * m) *
-             v.forward + 2 * s**2 * (laplacian + s ** 2 / 12.0 * biharmonic))
-
-        # Add substitutions for spacing (temporal and spatial)
-        subs = {s: dt, h: model.get_spacing()}
-        # Source and receiver initialization
->>>>>>> 7c6cf41b
         srca = SourceLike(name="srca", npoint=src.traces.shape[1],
                           nt=nt, dt=dt, h=model.get_spacing(),
                           coordinates=src.receiver_coords,
@@ -268,13 +224,20 @@
 
 
 class GradientOperator(Operator):
+    """
+    Class to setup the gradient operator in an acoustic media
+
+    :param model: IGrid() object containing the physical parameters
+    :param src: None ot IShot() (not currently supported properly)
+    :param damp: Dampening coeeficents for the ABCs
+    :param data: IShot() object containing the acquisition geometry and field data
+    :param: recin : receiver data for the adjoint source
+    :param: time_order: Time discretization order
+    :param: spc_order: Space discretization order
+    """
     def __init__(self, model, damp, data, recin, u, time_order=2, spc_order=6, **kwargs):
         nt, nrec = data.shape
-<<<<<<< HEAD
-        dt = model.get_critical_dt()
-=======
-        s, h = symbols('s h')
->>>>>>> 7c6cf41b
+        dt = model.get_critical_dt()
         v = TimeData(name="v", shape=model.get_shape_comp(), time_dim=nt,
                      time_order=time_order, space_order=spc_order,
                      save=False, dtype=damp.dtype)
@@ -332,13 +295,22 @@
 
 
 class BornOperator(Operator):
+    """
+    Class to setup the linearized modelling operator in an acoustic media
+
+    :param model: IGrid() object containing the physical parameters
+    :param src: None ot IShot() (not currently supported properly)
+    :param damp: Dampening coeeficents for the ABCs
+    :param data: IShot() object containing the acquisition geometry and field data
+    :param: dmin : square slowness perturbation
+    :param: recin : receiver data for the adjoint source
+    :param: time_order: Time discretization order
+    :param: spc_order: Space discretization order
+    """
     def __init__(self, model, src, damp, data, dmin, time_order=2, spc_order=6, **kwargs):
         nt, nrec = data.shape
         nt, nsrc = src.shape
-<<<<<<< HEAD
-        dt = model.get_critical_dt()
-=======
->>>>>>> 7c6cf41b
+        dt = model.get_critical_dt()
         u = TimeData(name="u", shape=model.get_shape_comp(), time_dim=nt,
                      time_order=time_order, space_order=spc_order,
                      save=False, dtype=damp.dtype)
@@ -350,39 +322,7 @@
 
         dm = DenseData(name="dm", shape=model.get_shape_comp(), dtype=damp.dtype)
         dm.data[:] = model.pad(dmin)
-        s, h = symbols('s h')
-
-<<<<<<< HEAD
-=======
-        # Derive stencils from symbolic equation
-        if time_order == 2:
-            laplacianu = u.laplace
-            biharmonicu = 0
-            laplacianU = u.laplace
-            biharmonicU = 0
-            dt = model.get_critical_dt()
-        else:
-            laplacianu = u.laplace
-            biharmonicu = U.laplace2(1/m)
-            laplacianU = u.laplace
-            biharmonicU = U.laplace2(1/m)
-            dt = 1.73 * model.get_critical_dt()
-            # first_eqn = m * u.dt2 - u.laplace + damp * u.dt
-            # second_eqn = m * U.dt2 - U.laplace - dm* u.dt2 + damp * U.dt
-
-        stencil1 = 1.0 / (2.0 * m + s * damp) * \
-            (4.0 * m * u + (s * damp - 2.0 * m) *
-             u.backward + 2.0 * s ** 2 * (laplacianu + s**2 / 12 * biharmonicu))
-        stencil2 = 1.0 / (2.0 * m + s * damp) * \
-            (4.0 * m * u + (s * damp - 2.0 * m) *
-             u.backward + 2.0 * s ** 2 * (laplacianU +
-                                          s**2 / 12 * biharmonicU - dm * u.dt2))
-        # Add substitutions for spacing (temporal and spatial)
-        subs = {s: dt, h: model.get_spacing()}
-        # Add Born-specific updates and resets
-        stencils = [Eq(u.forward, stencil1), Eq(U.forward, stencil2)]
-
->>>>>>> 7c6cf41b
+
         rec = SourceLike(name="rec", npoint=nrec, nt=nt, dt=dt, h=model.get_spacing(),
                          coordinates=data.receiver_coords, ndim=len(damp.shape),
                          dtype=damp.dtype, nbpml=model.nbpml)
@@ -390,7 +330,6 @@
                             coordinates=src.receiver_coords, ndim=len(damp.shape),
                             dtype=damp.dtype, nbpml=model.nbpml)
         source.data[:] = src.traces[:]
-<<<<<<< HEAD
         if model.rho is not None:
             rho = DenseData(name="rho", shape=model.get_shape_comp(),
                             dtype=damp.dtype, space_order=spc_order)
@@ -432,14 +371,6 @@
                                            subs=[subs, subs],
                                            spc_border=spc_order/2,
                                            time_order=time_order,
-=======
-
-        super(BornOperator, self).__init__(nt, m.shape,
-                                           stencils=stencils,
-                                           subs=[subs, subs],
-                                           spc_border=max(spc_order, 2),
-                                           time_order=2,
->>>>>>> 7c6cf41b
                                            forward=True,
                                            dtype=m.dtype,
                                            input_params=parm,
@@ -453,7 +384,6 @@
         self.propagator.add_devito_param(dm)
         self.propagator.add_devito_param(source)
         self.propagator.add_devito_param(source.coordinates)
-<<<<<<< HEAD
         self.propagator.add_devito_param(rec)
         self.propagator.add_devito_param(rec.coordinates)
         self.propagator.add_devito_param(U)
@@ -585,8 +515,6 @@
         self.output_params += output_params
         self.input_params += input_params
         self.propagator.time_loop_stencils_a = rec.add(m, v)
-=======
->>>>>>> 7c6cf41b
         self.propagator.add_devito_param(rec)
         self.propagator.add_devito_param(rec.coordinates)
         self.propagator.add_devito_param(qx)
