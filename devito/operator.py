import numpy as np
from sympy import (Add, Eq, Function, Indexed, IndexedBase, Symbol, cse,
                   lambdify, preorder_traversal, solve, symbols)
from sympy.utilities.iterables import numbered_symbols

from devito.compiler import get_compiler_from_env
from devito.dimension import t, x, y, z
from devito.interfaces import SymbolicData, TimeData
from devito.propagator import Propagator

__all__ = ['Operator']


def expr_dimensions(expr):
    """Collects all function dimensions used in a sympy expression"""
    dimensions = []

    for e in preorder_traversal(expr):
        if isinstance(e, SymbolicData):
            dimensions += e.indices

    return list(set(dimensions))


def expr_symbols(expr):
    """Collects defined and undefined symbols used in a sympy expression

    Defined symbols are functions that have an associated :class
    SymbolicData: object, or dimensions that are known to the devito
    engine. Undefined symbols are generic `sympy.Function` or
    `sympy.Symbol` objects that need to be substituted before generating
    operator C code.
    """
    defined = set()
    undefined = set()

    for e in preorder_traversal(expr):
        if isinstance(e, SymbolicData):
            defined.add(e.func(*e.indices))
        elif isinstance(e, Function):
            undefined.add(e)
        elif isinstance(e, Symbol):
            undefined.add(e)

    return list(defined), list(undefined)


def expr_indexify(expr):
    """Convert functions into indexed matrix accesses in sympy expression

    :param expr: SymPy function expression to be converted
    """
    replacements = {}

    for e in preorder_traversal(expr):
        if hasattr(e, 'indexed'):
            replacements[e] = e.indexify()

    return expr.xreplace(replacements)


def expr_cse(expr):
    """Performs common subexpression elimination on expressions

    :param expr: Sympy equation or list of equations on which CSE needs to be performed

    :return: A list of the resulting equations after performing CSE
    """
    expr = expr if isinstance(expr, list) else [expr]

    temps, stencils = cse(expr, numbered_symbols("temp"))

    # Restores the LHS
    for i in range(len(expr)):
        stencils[i] = Eq(expr[i].lhs, stencils[i].rhs)

    to_revert = {}
    to_keep = []

    # Restores IndexedBases if they are collected by CSE and
    # reverts changes to simple index operations (eg: t - 1)
    for temp, value in temps:
        if isinstance(value, IndexedBase):
            to_revert[temp] = value
<<<<<<< HEAD
=======
        elif isinstance(value, Indexed):
            to_revert[temp] = value
>>>>>>> 6dbdfb75
        elif isinstance(value, Add) and not set([t, x, y, z]).isdisjoint(set(value.args)):
            to_revert[temp] = value
        else:
            to_keep.append((temp, value))

    # Restores the IndexedBases and the Indexes in the assignments to revert
    for temp, value in to_revert.items():
        s_dict = {}
        for arg in preorder_traversal(value):
            if isinstance(arg, Indexed):
                new_indices = []
                for index in arg.indices:
                    if index in to_revert:
                        new_indices.append(to_revert[index])
                    else:
                        new_indices.append(index)
                if arg.base.label in to_revert:
                    s_dict[arg] = Indexed(to_revert[value.base.label], *new_indices)
        to_revert[temp] = value.xreplace(s_dict)

    subs_dict = {}

    # Builds a dictionary of the replacements
    for expr in stencils + [assign for temp, assign in to_keep]:
        for arg in preorder_traversal(expr):
            if isinstance(arg, Indexed):
                new_indices = []
                for index in arg.indices:
                    if index in to_revert:
                        new_indices.append(to_revert[index])
                    else:
                        new_indices.append(index)
                if arg.base.label in to_revert:
                    subs_dict[arg] = Indexed(to_revert[arg.base.label], *new_indices)
                elif tuple(new_indices) != arg.indices:
                    subs_dict[arg] = Indexed(arg.base, *new_indices)
            if arg in to_revert:
                subs_dict[arg] = to_revert[arg]

    stencils = [stencil.xreplace(subs_dict) for stencil in stencils]

    to_keep = [Eq(temp[0], temp[1].xreplace(subs_dict)) for temp in to_keep]

    # If the RHS of a temporary variable is the LHS of a stencil,
    # update the value of the temporary variable after the stencil

    new_stencils = []

    for stencil in stencils:
        new_stencils.append(stencil)

        for temp in to_keep:
            if stencil.lhs in preorder_traversal(temp.rhs):
                new_stencils.append(temp)
                break

    return to_keep + new_stencils


class Operator(object):
    """Class encapsulating a defined operator as defined by the given stencil

    The Operator class is the core abstraction in DeVito that allows
    users to generate high-performance Finite Difference kernels from
    a stencil definition defined from SymPy equations.

    :param nt: Number of timesteps to execute
    :param shape: Shape of the data buffer over which to execute
    :param dtype: Data type for the grid buffer
    :param stencils: SymPy equation or list of equations that define the
                     stencil used to create the kernel of this Operator.
    :param subs: Dict or list of dicts containing the SymPy symbol
                 substitutions for each stencil respectively.
    :param spc_border: Number of spatial padding layers
    :param time_order: Order of the time discretisation
    :param forward: Flag indicating whether to execute forward in time
    :param compiler: Compiler class used to perform JIT compilation.
                     If not provided, the compiler will be inferred from the
                     environment variable DEVITO_ARCH, or default to GNUCompiler.
    :param profile: Flag to enable performance profiling
    :param cse: Flag to enable common subexpression elimination
    :param cache_blocking: Block sizes used for cache clocking. Can be either a single
                           number used for all dimensions except inner most or a list
                           explicitly stating block sizes for each dimension
                           Set cache_blocking to None to skip blocking on that dim
                           Set cache_blocking to 0 to use best guess based on architecture
                           Set cache_blocking to AutoTuner instance, to use auto tuned
                           tuned block sizes
    :param input_params: List of symbols that are expected as input.
    :param output_params: List of symbols that define operator output.
    :param factorized: A map given by {string_name:sympy_object} for including factorized
                       terms
    """
    def __init__(self, nt, shape, dtype=np.float32, stencils=[],
                 subs=[], spc_border=0, time_order=0,
                 forward=True, compiler=None, profile=False, cse=True,
                 cache_blocking=None, input_params=None,
                 output_params=None, factorized={}):
        # Derive JIT compilation infrastructure
        self.compiler = compiler or get_compiler_from_env()

        # Ensure stencil and substititutions are lists internally
        self.stencils = stencils if isinstance(stencils, list) else [stencils]
        subs = subs if isinstance(subs, list) else [subs]
        self.input_params = input_params
        self.output_params = output_params

        # Get functions and symbols in LHS/RHS and update params
        sym_undef = set()

        for eqn in self.stencils:
            lhs_def, lhs_undef = expr_symbols(eqn.lhs)
            sym_undef.update(lhs_undef)

            if self.output_params is None:
                self.output_params = list(lhs_def)

            rhs_def, rhs_undef = expr_symbols(eqn.rhs)
            sym_undef.update(rhs_undef)

            if self.input_params is None:
                self.input_params = list(rhs_def)

        # Pull all dimension indices from the incoming stencil
        dimensions = set()

        for eqn in self.stencils:
            dimensions.update(set(expr_dimensions(eqn.lhs)))
            dimensions.update(set(expr_dimensions(eqn.rhs)))

        # Time dimension is fixed for now
        time_dim = t

        # Derive space dimensions from expression
        self.space_dims = None

        if len(dimensions) > 0:
            self.space_dims = list(dimensions)

            if time_dim in self.space_dims:
                self.space_dims.remove(time_dim)
        else:
            # Default space dimension symbols
            self.space_dims = ((x, z) if len(shape) == 2 else (x, y, z))[:len(shape)]

        # Remove known dimensions from undefined symbols
        for d in dimensions:
            sym_undef.remove(d)

        # TODO: We should check that all undfined symbols have known subs
        # Shift time indices so that LHS writes into t only,
        # eg. u[t+2] = u[t+1] + u[t]  -> u[t] = u[t-1] + u[t-2]
        self.stencils = [eqn.subs(t, t + solve(eqn.lhs.args[0], t)[0])
                         if isinstance(eqn.lhs, TimeData) else eqn
                         for eqn in self.stencils]

        # Convert incoming stencil equations to "indexed access" format
        self.stencils = [Eq(expr_indexify(eqn.lhs), expr_indexify(eqn.rhs))
                         for eqn in self.stencils]

        for name, value in factorized.items():
            factorized[name] = expr_indexify(value)

        # Apply user-defined subs to stencil
        self.stencils = [eqn.subs(subs[0]) for eqn in self.stencils]

        # Applies CSE
        if cse:
            self.stencils = expr_cse(self.stencils)

        self.propagator = Propagator(self.getName(), nt, shape, self.stencils,
                                     factorized=factorized, dtype=dtype,
                                     spc_border=spc_border, time_order=time_order,
                                     forward=forward, space_dims=self.space_dims,
                                     compiler=self.compiler, profile=profile,
                                     cache_blocking=cache_blocking)
        self.dtype = dtype
        self.nt = nt
        self.shape = shape
        self.spc_border = spc_border
        self.time_order = time_order
        self.symbol_to_data = {}

        for param in self.signature:
            self.propagator.add_devito_param(param)
            self.symbol_to_data[param.name] = param
        self.propagator.stencils = self.stencils
        self.propagator.factorized = factorized
        for name, val in factorized.items():
            if forward:
                self.propagator.factorized[name] = \
                    expr_indexify(val.subs(t, t - 1)).subs(subs[1])
            else:
                self.propagator.factorized[name] = \
                    expr_indexify(val.subs(t, t + 1)).subs(subs[1])

    @property
    def signature(self):
        """List of data object parameters that define the operator signature

        :returns: List of unique input and output data objects
        """
        return self.input_params + [param for param in self.output_params
                                    if param not in self.input_params]

    def apply(self, debug=False):
        """
        :param debug: If True, use Python to apply the operator. Default False.
        :returns: A tuple containing the values of the operator outputs or compiled
                  function and its args
        """
        if debug:
            return self.apply_python()

        self.propagator.run(self.get_args())

        return tuple([param for param in self.output_params])

    def apply_python(self):
        """Uses Python to apply the operator

        :returns: A tuple containing the values of the operator outputs
        """
        self.run_python()

        return tuple([param.data for param in self.output_params])

    def find_free_terms(self, expr):
        """Finds free terms in an expression

        :param expr: The expression to search
        :returns: A list of free terms in the expression
        """
        free_terms = []

        for term in expr.args:
            if isinstance(term, Indexed):
                free_terms.append(term)
            else:
                free_terms += self.find_free_terms(term)

        return free_terms

    def symbol_to_var(self, term, ti, indices=[]):
        """Retrieves the Python data from a symbol

        :param term: The symbol from which the data has to be retrieved
        :param ti: The value of t to use
        :param indices: A list of indices to use for the space dimensions
        :returns: A tuple containing the data and the indices to access it
        """
        arr = self.symbol_to_data[str(term.base.label)].data
        num_ind = []

        for ind in term.indices:
            ind = ind.subs({t: ti}).subs(tuple(zip(self.space_dims, indices)))
            num_ind.append(ind)

        return (arr, tuple(num_ind))

    def expr_to_lambda(self, expr_arr):
        """Tranforms a list of expressions in a list of lambdas

        :param expr_arr: The list of expressions to be transformed
        :returns: The list of lambdas resulting from the expressions
        """
        lambdas = []

        for expr in expr_arr:
            terms = self.find_free_terms(expr.rhs)
            term_symbols = [symbols("i%d" % i) for i in range(len(terms))]

            # Substitute IndexedBase references to simple variables
            # lambdify doesn't support IndexedBase references in expressions
            expr_to_lambda = expr.rhs.subs(dict(zip(terms, term_symbols)))
            lambdified = lambdify(term_symbols, expr_to_lambda)
            lambdas.append((lambdified, terms))

        return lambdas

    def run_python(self):
        """Executes the operator using Python
        """
        time_loop_limits = self.propagator.time_loop_limits
        time_loop_lambdas_b = self.expr_to_lambda(self.propagator.time_loop_stencils_b)
        time_loop_lambdas_a = self.expr_to_lambda(self.propagator.time_loop_stencils_a)
        stencil_lambdas = self.expr_to_lambda(self.stencils)

        for ti in range(*time_loop_limits):
            # Run time loop stencils before space loop
            for lams, expr in zip(time_loop_lambdas_b,
                                  self.propagator.time_loop_stencils_b):
                lamda = lams[0]
                subs = lams[1]
                arr_lhs, ind_lhs = self.symbol_to_var(expr.lhs, ti)
                args = []

                for sub in subs:
                    arr, ind = self.symbol_to_var(sub, ti)
                    args.append(arr[ind])

                arr_lhs[ind_lhs] = lamda(*args)

            lower_limits = [self.spc_border]*len(self.shape)
            upper_limits = [x-self.spc_border for x in self.shape]
            indices = lower_limits[:]

            # Number of iterations in each dimension
            total_size_arr = [a - b for a, b in zip(upper_limits, lower_limits)]

            # Total number of iterations
            total_iter = reduce(lambda x, y: x*y, total_size_arr)

            # The 2/3 dimensional space loop has been collapsed to a single loop
            for iter_index in range(0, total_iter):
                dimension_limit = 1

                # Calculating 2/3 dimensional index based on 1D index
                indices[0] = lower_limits[0] + iter_index % total_size_arr[0]

                for dimension in range(1, len(self.shape)):
                    dimension_limit *= total_size_arr[dimension]
                    indices[dimension] = int(iter_index / dimension_limit)

                for lams, expr in zip(stencil_lambdas, self.stencils):
                    lamda = lams[0]
                    subs = lams[1]
                    arr_lhs, ind_lhs = self.symbol_to_var(expr.lhs, ti, indices)
                    args = []

                    for x in subs:
                        arr, ind = self.symbol_to_var(x, ti, indices)
                        args.append(arr[ind])

                    arr_lhs[ind_lhs] = lamda(*args)

            # Time loop stencils for after space loop
            for lams, expr in zip(time_loop_lambdas_a,
                                  self.propagator.time_loop_stencils_a):
                lamda = lams[0]
                subs = lams[1]
                arr_lhs, ind_lhs = self.symbol_to_var(expr.lhs, ti)
                args = []

                for x in subs:
                    arr, ind = self.symbol_to_var(x, ti)
                    args.append(arr[ind])

                arr_lhs[ind_lhs] = lamda(*args)

    def getName(self):
        """Gives the name of the class

        :returns: The name of the class
        """
        return self.__class__.__name__

    def get_args(self):
        """
        Initialises all the input args and returns them
        :return: a list of input params
        """
        for param in self.input_params:
            if hasattr(param, 'initialize'):
                param.initialize()
        return [param.data for param in self.signature]


class SimpleOperator(Operator):
    def __init__(self, input_grid, output_grid, kernel, **kwargs):
        assert(input_grid.shape == output_grid.shape)

        nt = input_grid.shape[0]
        shape = input_grid.shape[1:]
        input_params = [input_grid]
        output_params = [output_grid]

        super(SimpleOperator, self).__init__(nt, shape, stencils=kernel,
                                             subs={},
                                             input_params=input_params,
                                             output_params=output_params,
                                             dtype=input_grid.dtype, **kwargs)<|MERGE_RESOLUTION|>--- conflicted
+++ resolved
@@ -82,11 +82,8 @@
     for temp, value in temps:
         if isinstance(value, IndexedBase):
             to_revert[temp] = value
-<<<<<<< HEAD
-=======
         elif isinstance(value, Indexed):
             to_revert[temp] = value
->>>>>>> 6dbdfb75
         elif isinstance(value, Add) and not set([t, x, y, z]).isdisjoint(set(value.args)):
             to_revert[temp] = value
         else:
