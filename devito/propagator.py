--- conflicted
+++ resolved
@@ -10,11 +10,7 @@
 from sympy import Indexed, IndexedBase, symbols
 from sympy.utilities.iterables import postorder_traversal
 
-<<<<<<< HEAD
-import cgen_wrapper as cgen
-=======
 import devito.cgen_wrapper as cgen
->>>>>>> 638cc35c
 from devito.codeprinter import ccode
 from devito.compiler import (IntelMICCompiler, get_compiler_from_env,
                              get_tmp_dir, jit_compile_and_load)
@@ -24,12 +20,8 @@
 from devito.iteration import Iteration
 from devito.logger import info
 from devito.profiler import Profiler
-<<<<<<< HEAD
-from devito.tools import flatten, get_optimal_block_size
-=======
 from devito.symbolics import dse_dtype
 from devito.tools import flatten
->>>>>>> 638cc35c
 
 
 class Propagator(object):
