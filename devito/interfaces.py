--- conflicted
+++ resolved
@@ -4,11 +4,7 @@
 from sympy import Function, IndexedBase, Symbol, as_finite_diff, symbols
 from sympy.abc import h, s
 
-<<<<<<< HEAD
-from devito.dimension import d, p, t, x, y, z, time
-=======
 from devito.dimension import t, x, y, z, time
->>>>>>> c182580f
 from devito.finite_difference import (centered, cross_derivative,
                                       first_derivative, left, right,
                                       second_derivative)
@@ -16,11 +12,7 @@
 from devito.memmap_manager import MemmapManager
 from devito.memory import CMemory, first_touch
 
-<<<<<<< HEAD
-__all__ = ['DenseData', 'TimeData', 'PointData', 'Forward', 'Backward']
-=======
 __all__ = ['DenseData', 'TimeData', 'Forward', 'Backward']
->>>>>>> c182580f
 
 
 # This cache stores a reference to each created data object
@@ -596,19 +588,6 @@
         _t = self.indices[0]
         width_t = int(self.time_order / 2)
         indt = [(_t + i * s) for i in range(-width_t, width_t + 1)]
-<<<<<<< HEAD
-
-        return as_finite_diff(self.diff(_t, _t), indt)
-
-
-class CoordinateData(SymbolicData):
-    """
-    Data object for sparse coordinate data that acts as a Function symbol
-    """
-
-    is_Coordinates = True
-=======
->>>>>>> c182580f
 
         return as_finite_diff(self.diff(_t, _t), indt)
 
