import re
from collections import defaultdict
from copy import copy
from ctypes import Structure, byref, c_double, c_longlong

<<<<<<< HEAD
from devito.cgen_wrapper import Assign, Block, For, Statement, Struct, Value
=======
import numpy as np

from cgen_wrapper import Assign, Block, For, Pragma, Statement, Struct, Value
>>>>>>> 6dbdfb75
from devito.logger import error


class Profiler(object):
    """The Profiler class is used to manage profiling information for Devito
    generated C code.

    :param openmp: True if OpenMP is on.
    """
    TIME = 1
    FLOP = 2
    t_name = "timings"
    f_name = "flops"

    def __init__(self, openmp=False, dtype=np.float32):
        self.openmp = openmp
        self.float_size = np.dtype(dtype).itemsize
        self.profiled = []
        self.t_fields = []
        self.f_fields = []

        # _C_ fields are ctypes structs used for code generation
        self._C_timings = None
        self._C_flops = None

        self.temps = {}
        self.oi = {}
        self.oi_low = {}
        self.num_loads = {}

    def get_loop_temp_var_decl(self, name):
        """Function to generate the declariation and initialisation of the
        temporary variables used for reduction for loop profiling.

        :param value: String represeting the initial value of the temporary
                      variables.
        :param variables: The names of the variables to be declaried

        :returns: String representing the declariation statement
        """
        assignments = ", ".join([("%s = 0" % v)
                                 for v in self.temps[name]])

        return Statement("long long %s" % assignments)

    def get_loop_flop_update(self, name):
        """Function to generate a statement that collects all the values from temps
        in the main flops variable

        :param name: Name of the variable to update

        :returns: A :class:`cgen.Statement` representing the sum of all the temps
        """
        temps_sum = "+".join(self.temps[name])

        return Statement("%s->%s=%s" % (self.f_name, name, temps_sum))

    def add_profiling(self, code, name, omp_flag=None, to_ignore=None):
        """Function to add profiling code to the given :class:`cgen.Block`.

        :param code: A list of :class:`cgen.Generable` with the code to be
                      profiled.
        :param name: The name of the field that will contain the timings.
        :param byte_size: The size in bytes of the values used in the code.
                          Defaults to 4.
        :param omp_flag: OpenMP flag to add before profiling operations,
                         if needed.
        :param to_ignore: List of strings containing the labels of
                          symbols used as loop variables

        :returns: A list of :class:`cgen.Generable` with the added profiling
                  code.
        """
        if code == []:
            return []

        self.profiled.append(name)
        omp_flag = omp_flag or []

        self.t_fields.append((name, c_double))
        self.f_fields.append((name, c_longlong))

        oic = OICalculator(code, name, self.openmp, self.float_size, to_ignore or [])
        (
            self.oi[name],
            self.oi_low[name],
            self.num_loads[name],
            self.temps[name]
        ) = oic.run()

        init = [
            Statement("struct timeval start_%s, end_%s" % (name, name))
        ] + omp_flag + [Statement("gettimeofday(&start_%s, NULL)" % name)]

        end = omp_flag + [
            Block([
                Statement("gettimeofday(&end_%s, NULL)" % name),
                Statement(("%(sn)s->%(n)s += " +
                           "(double)(end_%(n)s.tv_sec-start_%(n)s.tv_sec)+" +
                           "(double)(end_%(n)s.tv_usec-start_%(n)s.tv_usec)" +
                           "/1000000") %
                          {"sn": self.t_name, "n": name}),
            ])
        ]

        return init + code + end

    def get_class(self, choice):
        """Returns a :class:`ctypes.Structure` subclass defining our structure
        for Ois or Timings

        :param choice: Profiler.OIS or Profiler.TIMINGS

        :returns: A class definition
        """
        if choice == Profiler.TIME:
            name = "Timings"
            fields = self.t_fields
        elif choice == Profiler.FLOP:
            name = "Flops"
            fields = self.f_fields
        else:
            error("Wrong choice")

        return type(name, (Structure,), {"_fields_": fields})

    def as_cgen_struct(self, choice):
        """Returns the :class:`cgen.Struct` relative to the profiler

        :returns: The struct
        """
        fields = []
        s_name = None

        if choice == Profiler.TIME:
            s_name = "profiler"
            for name, _ in self.t_fields:
                fields.append(Value("double", name))
        elif choice == Profiler.FLOP:
            s_name = "flops"
            for name, _ in self.f_fields:
                fields.append(Value("long long", name))
        else:
            error("Wrong choice")

        return Struct(s_name, fields)

    def as_ctypes_pointer(self, choice):
        """Returns a pointer to the ctypes structure for the chosen
        metric

        :param choice: The structure needed

        :returns: The pointer
        """
        struct = self.get_class(choice)()

        if choice == Profiler.TIME:
            self._C_timings = struct
        elif choice == Profiler.FLOP:
            self._C_flops = struct

        return byref(struct)

    @property
    def timings(self):
        """Returns the timings as a python dictionary

        :returns: A dictionary containing the timings
        """
        if not self._C_timings:
            return {}

        return dict((field, getattr(self._C_timings, field))
                    for field, _ in self._C_timings._fields_)

    @property
    def gflops(self):
        """Returns the GFlops/s as a dictionary

        :returns: A dictionary containing the calculated GFlops/s
        """
        if not self._C_flops:
            return {}

        return dict((field,
                     (float(getattr(self._C_flops, field))/self.timings[field]/10**9)
                     if self.timings[field] > 0.0 else float("nan"))
                    for field, _ in self._C_flops._fields_)


class OICalculator(object):

    """Compute the operational intensity of a stencil."""

    def __init__(self, code, name, openmp, float_size, to_ignore):
        self.code = code
        self.name = name
        self.openmp = openmp
        self.float_size = float_size

        self._var_count = 0
        self.to_ignore = [
            "int",
            "float",
            "double",
            "F",
            "e",
            "fabsf",
            "powf",
            "floor",
            "ceil",
            "temp",
            "i",
            "t",
            "p",  # This one shouldn't be here.
                  # It should be passed in by an Iteration object.
                  # Added only because tti_example uses it.
        ] + to_ignore
        self.seen = set()
        self.temps = set()

    def run(self):
        """
        Calculates the total operation intensity of the code provided.
        If needed, lets the C code calculate it.
        """
        loads = defaultdict(int)
        num_flops = 0
        pragmas = []

        for elem in self.code:
            if isinstance(elem, Assign):
                num_flops += self._handle_assign(elem, loads)
            elif isinstance(elem, For):
                num_flops += self._handle_for(elem, loads, pragmas)
                pragmas = []
            elif isinstance(elem, Block):
                num_flops += self._handle_block(elem, loads, pragmas)[0]
                pragmas = []
            elif isinstance(elem, Pragma):
                pragmas.append(elem)
            else:
                # no op
                pass

        load_val_sum = sum(loads.values())

        oi = float(num_flops) / (self.float_size*(len(loads) + loads["stores"] - 1))
        oi_low = oi / (self.float_size*load_val_sum)
        num_loads = load_val_sum - loads["stores"]

        return oi, oi_low, num_loads, self.temps

    def _handle_reduction(self, pragma, name):
        reduction = " reduction(+:%s)" % name

        if "simd" in pragma.value or "for schedule" in pragma.value:
            pragma.value += reduction

    def _handle_for(self, loop, loads, pragmas):
        loop_flops = 0
        loop_oi_f = 0

        new_loads = defaultdict(int)

        if isinstance(loop.body, Assign):
            loop_flops = self._handle_assign(loop.body, new_loads)
            loop_oi_f = loop_flops
        elif isinstance(loop.body, Block):
            loop_oi_f, loop_flops = self._handle_block(loop.body, new_loads, pragmas)
        elif isinstance(loop.body, For):
            loop_oi_f = self._handle_for(loop.body, new_loads, pragmas)
        else:
            # no op
            pass

        old_body = loop.body

        while isinstance(old_body, Block) and isinstance(old_body.contents[0], Statement):
            old_body = old_body.contents[1]

        if old_body not in self.seen:
            for key, value in new_loads.items():
                loads[key] += value

        if loop_flops == 0:
            if old_body in self.seen:
                return 0

            self.seen.add(old_body)

            return loop_oi_f

        if self.openmp:
            temp_name = "%s%d" % (self.name, self._var_count)
            self._var_count += 1
            self.temps.add(temp_name)

            for pragma in pragmas:
                self._handle_reduction(pragma, temp_name)

            stmt = Statement("%s += %f" % (temp_name, loop_flops))
        else:
            stmt = Statement("%s->%s += %f" % (Profiler.f_name, self.name, loop_flops))

        loop.body = Block([stmt, loop.body])

        if old_body in self.seen:
            return 0

        self.seen.add(old_body)
        return loop_oi_f

    def _handle_block(self, block, loads, pragmas):
        block_flops = 0
        block_oi = 0
        inner_pragmas = copy(pragmas)

        for elem in block.contents:
            if isinstance(elem, Assign):
                a_flops = self._handle_assign(elem, loads)
                block_flops += a_flops
                block_oi += a_flops
            elif isinstance(elem, Block):
                nblock_oi, nblock_flops = self._handle_block(elem, loads, inner_pragmas)
                block_oi += nblock_oi
                block_flops += nblock_flops
                inner_pragmas = copy(pragmas)
            elif isinstance(elem, For):
                block_oi += self._handle_for(elem, loads, inner_pragmas)
                inner_pragmas = copy(pragmas)
            elif isinstance(elem, Pragma) and self.openmp:
                inner_pragmas.append(elem)
            else:
                # no op
                pass

        return block_oi, block_flops

    def _handle_assign(self, assign, loads):
        flops = 0
        loads["stores"] += 1

        # removing casting statements and function calls to floor
        # that can confuse the parser
        string = assign.lvalue + " " + assign.rvalue

        # Matches all variable names
        # Variable names can contain:
        # - uppercase and lowercase letters
        # - underscores
        # - numbers (at the end)
        # eg: src_coord, temp123, u
        symbols = re.findall(r"[a-z_A-Z]+(?:\d?)+", string)

        for symbol in symbols:
            if filter(lambda x: x.isalpha(), symbol) not in self.to_ignore:
                loads[symbol] += 1

        brackets = 0
        for idx in range(len(string)):
            c = string[idx]

            # We skip index operations. The third check works because in the
            # generated code constants always precede variables in operations
            # and is needed because Sympy prints fractions like this: 1.0F/4.0F
            if brackets == 0 and c in "*/-+" and not string[idx+1].isdigit():
                flops += 1
            elif c == "[":
                brackets += 1
            elif c == "]":
                brackets -= 1

        return flops<|MERGE_RESOLUTION|>--- conflicted
+++ resolved
@@ -3,13 +3,9 @@
 from copy import copy
 from ctypes import Structure, byref, c_double, c_longlong
 
-<<<<<<< HEAD
-from devito.cgen_wrapper import Assign, Block, For, Statement, Struct, Value
-=======
 import numpy as np
 
 from cgen_wrapper import Assign, Block, For, Pragma, Statement, Struct, Value
->>>>>>> 6dbdfb75
 from devito.logger import error
 
 
